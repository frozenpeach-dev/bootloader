#![no_std]
#![no_main]

mod pswitch;

use crate::pswitch::a20::enable_a20;

use core::panic::PanicInfo;
use core::fmt::Write;
use flib::video_io::io::{clear_screen, cprint_info, color};
<<<<<<< HEAD
use flib::print;
use flib::mem::dbg_memory_map;
=======
use flib::{hex_print, info, error, print};
>>>>>>> d32625b0

#[no_mangle]
#[link_section = ".start"]
pub extern "C" fn _start() -> ! {
    loader();
}

pub fn loader() -> ! {
    info!("loading second stage (mem: 0x07C00)");
    info!("enabling A20 line");
    enable_a20();
<<<<<<< HEAD
    cprint_info(b"\r\nA20 line enabled");
    dbg_memory_map(0x9000);
    cprint_info(b"\r\nOther test");
=======
    info!("A20 line enabled ");
>>>>>>> d32625b0
    loop {}

}

#[panic_handler]
fn panic(info: &PanicInfo) -> ! {
    error!("Panic occured");
    loop{}
}<|MERGE_RESOLUTION|>--- conflicted
+++ resolved
@@ -8,12 +8,9 @@
 use core::panic::PanicInfo;
 use core::fmt::Write;
 use flib::video_io::io::{clear_screen, cprint_info, color};
-<<<<<<< HEAD
 use flib::print;
 use flib::mem::dbg_memory_map;
-=======
 use flib::{hex_print, info, error, print};
->>>>>>> d32625b0
 
 #[no_mangle]
 #[link_section = ".start"]
@@ -25,13 +22,8 @@
     info!("loading second stage (mem: 0x07C00)");
     info!("enabling A20 line");
     enable_a20();
-<<<<<<< HEAD
-    cprint_info(b"\r\nA20 line enabled");
     dbg_memory_map(0x9000);
-    cprint_info(b"\r\nOther test");
-=======
     info!("A20 line enabled ");
->>>>>>> d32625b0
     loop {}
 
 }
