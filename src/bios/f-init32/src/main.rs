--- conflicted
+++ resolved
@@ -7,13 +7,9 @@
 
 use core::{arch::global_asm, ptr};
 use core::{panic::PanicInfo, ptr::NonNull};
-<<<<<<< HEAD
 use flib::{
     info, mem::bmalloc::heap::LockedBuddyAllocator, time, video::vesa::video_mode::ModeInfoBlock,
 };
-=======
-use flib::{mem::bmalloc::heap::LockedBuddyAllocator, video::vesa::video_mode::ModeInfoBlock};
->>>>>>> 276bdd56
 use flib::{
     println,
     video::vesa::{
